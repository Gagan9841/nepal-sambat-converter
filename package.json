{
  "name": "nepal-sambat",
<<<<<<< HEAD
  "version": "2.1.3",
=======
  "version": "2.1.5",
>>>>>>> ae725d82
  "description": "A Vue 3 component for Nepal Sambat calendar conversion",
  "repository": {
    "type": "git",
    "url": "git+https://github.com/Gagan9841/nepal-sambat-converter.git"
  },
  "type": "module",
  "main": "dist/nepal-sambat.umd.js",
  "module": "dist/nepal-sambat.es.js",
  "types": "dist/types/index.d.ts",
  "files": [
    "dist"
  ],
  "scripts": {
    "dev": "vite",
    "build": "vue-tsc && vite build",
    "preview": "vite preview",
    "test": "vitest",
    "test:coverage": "vitest run --coverage",
    "type-check": "vue-tsc --noEmit",
    "lint": "eslint src --ext .vue,.js,.jsx,.cjs,.mjs,.ts,.tsx,.cts,.mts --fix",
    "format": "prettier --write src/",
    "prepare": "husky",
    "convert": "tsx src/test-conversion.ts"
  },
  "keywords": [
    "nepal-sambat",
    "nepal sambat converter",
    "ad to nepal sambat",
    "calendar",
    "nepal-sambat-converter",
    "AD to NS"
  ],
  "author": "Gagan Acharya",
  "license": "MIT",
  "peerDependencies": {
    "vue": "^3.5"
  },
  "devDependencies": {
    "@eslint/js": "^9.27.0",
    "@testing-library/jest-dom": "^6.6.3",
    "@testing-library/vue": "^8.1.0",
    "@tsconfig/node22": "^22.0.1",
    "@types/jsdom": "^21.1.7",
    "@types/node": "^20.17.48",
    "@types/rollup": "^0.51.4",
    "@typescript-eslint/parser": "^8.32.1",
    "@vitejs/plugin-vue": "^5.2.4",
    "@vue/test-utils": "^2.4.6",
    "@vue/tsconfig": "0.7.0",
    "eslint": "^9.27.0",
    "eslint-plugin-vue": "^10.1.0",
    "globals": "^16.1.0",
    "husky": "^9.1.7",
    "jsdom": "^26.1.0",
    "lint-staged": "^16.0.0",
    "prettier": "3.5.3",
    "tsx": "^4.19.4",
    "typescript": "^5.8.3",
    "typescript-eslint": "^8.32.1",
    "vite": "6.3.5",
    "vite-plugin-dts": "4.5.4",
    "vitest": "^3.1.3",
    "vue-eslint-parser": "^10.1.3",
    "vue-tsc": "2.2.10"
  },
  "dependencies": {
    "eslint-config-prettier": "^10.1.5",
    "rollup": "^4.41.0"
  }
}<|MERGE_RESOLUTION|>--- conflicted
+++ resolved
@@ -1,10 +1,6 @@
 {
   "name": "nepal-sambat",
-<<<<<<< HEAD
-  "version": "2.1.3",
-=======
   "version": "2.1.5",
->>>>>>> ae725d82
   "description": "A Vue 3 component for Nepal Sambat calendar conversion",
   "repository": {
     "type": "git",
