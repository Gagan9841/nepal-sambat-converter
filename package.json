--- conflicted
+++ resolved
@@ -1,10 +1,6 @@
 {
   "name": "nepal-sambat",
-<<<<<<< HEAD
-  "version": "1.1.0",
-=======
   "version": "1.0.4",
->>>>>>> 51754ca7
   "description": "A Vue 3 component for Nepal Sambat calendar conversion",
   "type": "module",
   "main": "dist/nepal-sambat.umd.js",
